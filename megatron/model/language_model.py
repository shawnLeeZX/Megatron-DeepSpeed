# Copyright (c) 2023, NVIDIA CORPORATION. All rights reserved.

"""Transformer based language model."""

import torch
import torch.nn.functional as F

from megatron import get_args
from megatron.core import mpu, tensor_parallel
from megatron.core.enums import ModelType

from .enums import AttnMaskType, LayerType
from .module import MegatronModule
from .rotary_pos_embedding import apply_rotary_pos_emb, RotaryEmbedding
from .transformer import ParallelTransformer
from .utils import get_linear_layer
from .utils import init_method_normal, scaled_init_method_normal


def parallel_lm_logits(input_, word_embeddings_weight, parallel_output,
                       bias=None):
    """LM logits using word embedding weights."""
    args = get_args()
    # Parallel logits.
    if args.async_tensor_model_parallel_allreduce or\
            args.sequence_parallel:
        input_parallel = input_
        model_parallel = mpu.get_tensor_model_parallel_world_size() > 1
        async_grad_allreduce = args.async_tensor_model_parallel_allreduce and \
            model_parallel and not args.sequence_parallel
    else:
        input_parallel = tensor_parallel.copy_to_tensor_model_parallel_region(input_)
        async_grad_allreduce = False

    # Matrix multiply.
    logits_parallel = tensor_parallel.linear_with_grad_accumulation_and_async_allreduce(
        input=input_parallel,
        weight=word_embeddings_weight,
        bias=bias,
        gradient_accumulation_fusion=args.gradient_accumulation_fusion,
        async_grad_allreduce=async_grad_allreduce,
        sequence_parallel=args.sequence_parallel)
    # Gather if needed.

    if parallel_output:
        return logits_parallel

    return tensor_parallel.gather_from_tensor_model_parallel_region(logits_parallel)


def get_language_model(config, num_tokentypes, add_pooler,
                       encoder_attn_mask_type,
                       add_encoder=True,
                       add_decoder=False,
                       decoder_attn_mask_type=AttnMaskType.causal,
                       pre_process=True, post_process=True):
    """Build language model and return along with the key to save."""
    args = get_args()
    if config.init_method is None:
        config.init_method = init_method_normal(config.init_method_std)

    if config.output_layer_init_method is None:
        config.output_layer_init_method = scaled_init_method_normal(args.init_method_std,
                                                                    args.num_layers)

    # Language model.
    language_model = TransformerLanguageModel(
        config,
        encoder_attn_mask_type,
        num_tokentypes=num_tokentypes,
        add_encoder=add_encoder,
        add_decoder=add_decoder,
        decoder_attn_mask_type=decoder_attn_mask_type,
        add_pooler=add_pooler,
        pre_process=pre_process,
        post_process=post_process
    )
    # key used for checkpoints.
    language_model_key = 'language_model'

    return language_model, language_model_key


class Pooler(MegatronModule):
    """Pooler layer.

    Pool hidden states of a specific token (for example start of the
    sequence) and add a linear transformation followed by a tanh.

    Arguments:
        hidden_size: hidden size
        init_method: weight initialization method for the linear layer.
            bias is set to zero.
    """

    def __init__(self, hidden_size, init_method):
        super(Pooler, self).__init__()
        args = get_args()
        self.dense = get_linear_layer(hidden_size, hidden_size, init_method)
        self.sequence_parallel = args.sequence_parallel


    def forward(self, hidden_states, sequence_index=0):
        # hidden_states: [s, b, h]
        # sequence_index: index of the token to pool.

        # gather data along sequence dimensions
        # same pooler is run on all tensor parallel nodes
        if self.sequence_parallel:
            hidden_states = tensor_parallel.gather_from_sequence_parallel_region(
                hidden_states,
                tensor_parallel_output_grad=False)

        pooled = hidden_states[sequence_index, :, :]
        pooled = self.dense(pooled)
        pooled = torch.tanh(pooled)
        return pooled


class Embedding(MegatronModule):
    """Language model embeddings.

    Arguments:
        hidden_size: hidden size
        vocab_size: vocabulary size
        max_sequence_length: maximum size of sequence. This
                             is used for positional embedding
        embedding_dropout_prob: dropout probability for embeddings
        init_method: weight initialization method
        num_tokentypes: size of the token-type embeddings. 0 value
                        will ignore this embedding
    """

    def __init__(self,
                 hidden_size,
                 vocab_size,
                 max_sequence_length,
                 embedding_dropout_prob,
                 config,
                 num_tokentypes=0):
        super(Embedding, self).__init__()

        self.hidden_size = hidden_size
        self.init_method = config.init_method
        self.num_tokentypes = num_tokentypes

        args = get_args()

        # Word embeddings (parallel).
        self.word_embeddings = tensor_parallel.VocabParallelEmbedding(
            vocab_size, self.hidden_size, config=config, init_method=config.init_method)
        self._word_embeddings_key = 'word_embeddings'

        # Position embedding (serial).
        self.add_position_embedding = args.add_position_embedding
        if self.add_position_embedding:
            self.position_embeddings = torch.nn.Embedding(
                max_sequence_length, self.hidden_size)
            self._position_embeddings_key = 'position_embeddings'
            # Initialize the position embeddings.
            if args.perform_initialization:
                self.init_method(self.position_embeddings.weight)

        # Token type embedding.
        # Add this as an optional field that can be added through
        # method call so we can load a pretrain model without
        # token types and add them as needed.
        self._tokentype_embeddings_key = 'tokentype_embeddings'
        if self.num_tokentypes > 0:
            self.tokentype_embeddings = torch.nn.Embedding(self.num_tokentypes,
                                                           self.hidden_size)
            # Initialize the token-type embeddings.
            if args.perform_initialization:
                self.init_method(self.tokentype_embeddings.weight)
        else:
            self.tokentype_embeddings = None

        self.fp32_residual_connection = args.fp32_residual_connection 
        self.sequence_parallel = args.sequence_parallel
        # Embeddings dropout
        self.embedding_dropout = torch.nn.Dropout(embedding_dropout_prob)

    def zero_parameters(self):
        """Zero out all parameters in embedding."""
        self.word_embeddings.weight.data.fill_(0)
        self.word_embeddings.weight.shared = True
        if self.add_position_embedding:
            self.position_embeddings.weight.data.fill_(0)
            self.position_embeddings.weight.shared = True
        if self.num_tokentypes > 0:
            self.tokentype_embeddings.weight.data.fill_(0)
            self.tokentype_embeddings.weight.shared = True

    def add_tokentype_embeddings(self, num_tokentypes):
        """Add token-type embedding. This function is provided so we can add
        token-type embeddings in case the pretrained model does not have it.
        This allows us to load the model normally and then add this embedding.
        """
        if self.tokentype_embeddings is not None:
            raise Exception('tokentype embeddings is already initialized')
        if torch.distributed.get_rank() == 0:
            print('adding embedding for {} tokentypes'.format(num_tokentypes),
                  flush=True)
        self.num_tokentypes = num_tokentypes
        self.tokentype_embeddings = torch.nn.Embedding(num_tokentypes,
                                                       self.hidden_size)
        # Initialize the token-type embeddings.
        args = get_args()
        self.init_method(self.tokentype_embeddings.weight)

    def forward(self, input_ids, position_ids, tokentype_ids=None):
        # Embeddings.
        words_embeddings = self.word_embeddings(input_ids)
        if self.add_position_embedding:
            position_embeddings = self.position_embeddings(position_ids)
            embeddings = words_embeddings + position_embeddings
        else:
            embeddings = words_embeddings

        if tokentype_ids is not None:
            assert self.tokentype_embeddings is not None
            embeddings = embeddings + self.tokentype_embeddings(tokentype_ids)
        else:
            assert self.tokentype_embeddings is None

        # Data format change to avoid explicit tranposes : [b s h] --> [s b h].
        embeddings = embeddings.transpose(0, 1).contiguous()

        # If the input flag for fp32 residual connection is set, convert for float.
        if self.fp32_residual_connection:
            embeddings = embeddings.float()

        # Dropout.
        if self.sequence_parallel:
            embeddings = tensor_parallel.scatter_to_sequence_parallel_region(embeddings)
            with tensor_parallel.get_cuda_rng_tracker().fork():
                embeddings = self.embedding_dropout(embeddings)
        else:
            embeddings = self.embedding_dropout(embeddings)

        return embeddings

    def state_dict_for_save_checkpoint(self, prefix='', keep_vars=False):
        """For easy load."""

        state_dict_ = {}
        state_dict_[self._word_embeddings_key] \
            = self.word_embeddings.state_dict(prefix=prefix,
                                              keep_vars=keep_vars)
        if self.add_position_embedding:
            state_dict_[self._position_embeddings_key] \
                = self.position_embeddings.state_dict(prefix=prefix,
                                                  keep_vars=keep_vars)
        if self.num_tokentypes > 0:
            state_dict_[self._tokentype_embeddings_key] \
                = self.tokentype_embeddings.state_dict(prefix=prefix,
                                                       keep_vars=keep_vars)

        return state_dict_

    def load_state_dict(self, state_dict, strict=True):
        """Customized load."""

        # Word embedding.
        if self._word_embeddings_key in state_dict:
            state_dict_ = state_dict[self._word_embeddings_key]
        else:
            # for backward compatibility.
            state_dict_ = {}
            for key in state_dict.keys():
                if 'word_embeddings' in key:
                    state_dict_[key.split('word_embeddings.')[1]] \
                        = state_dict[key]
        self.word_embeddings.load_state_dict(state_dict_, strict=strict)

        # Position embedding.
        if self.add_position_embedding:
            if self._position_embeddings_key in state_dict:
                state_dict_ = state_dict[self._position_embeddings_key]
            else:
                # for backward compatibility.
                state_dict_ = {}
                for key in state_dict.keys():
                    if 'position_embeddings' in key:
                        state_dict_[key.split('position_embeddings.')[1]] \
                            = state_dict[key]
            self.position_embeddings.load_state_dict(state_dict_, strict=strict)

        # Tokentype embedding.
        if self.num_tokentypes > 0:
            state_dict_ = {}
            if self._tokentype_embeddings_key in state_dict:
                state_dict_ = state_dict[self._tokentype_embeddings_key]
            else:
                # for backward compatibility.
                for key in state_dict.keys():
                    if 'tokentype_embeddings' in key:
                        state_dict_[key.split('tokentype_embeddings.')[1]] \
                            = state_dict[key]
            if len(state_dict_.keys()) > 0:
                self.tokentype_embeddings.load_state_dict(state_dict_,
                                                          strict=strict)
            else:
                print('***WARNING*** expected tokentype embeddings in the '
                      'checkpoint but could not find it', flush=True)


class TransformerLanguageModel(MegatronModule):
    """Transformer language model.

    Arguments:
        transformer_hparams: transformer hyperparameters
        vocab_size: vocabulary size
        max_sequence_length: maximum size of sequence. This
                             is used for positional embedding
        embedding_dropout_prob: dropout probability for embeddings
        num_tokentypes: size of the token-type embeddings. 0 value
                        will ignore this embedding
    """

    def __init__(self,
                 config,
                 encoder_attn_mask_type,
                 num_tokentypes=0,
                 add_encoder=True,
                 add_decoder=False,
                 decoder_attn_mask_type=AttnMaskType.causal,
                 add_pooler=False,
                 pre_process=True,
                 post_process=True):
        args = get_args()
        # TODO: passing share_embeddings_and_output_weights=False will not work correctly for T5 and embeddings will not be synced. Fix later for T5.
        if args.untie_embeddings_and_output_weights: assert not add_decoder
        super(TransformerLanguageModel, self).__init__(share_embeddings_and_output_weights=not args.untie_embeddings_and_output_weights)

        self.pre_process = pre_process
        self.post_process = post_process
        self.hidden_size = config.hidden_size
        self.num_tokentypes = num_tokentypes
        self.init_method = config.init_method
        self.add_encoder = add_encoder
        self.encoder_attn_mask_type = encoder_attn_mask_type
        self.add_decoder = add_decoder
        self.decoder_attn_mask_type = decoder_attn_mask_type
        self.add_pooler = add_pooler
        self.encoder_hidden_state = None
        self.add_retriever = args.retro_add_retriever
        self.untie_embeddings_and_output_weights = args.untie_embeddings_and_output_weights

        # Embeddings.
        if self.pre_process:
            self.embedding = Embedding(self.hidden_size,
                                       args.padded_vocab_size,
                                       args.max_position_embeddings,
                                       args.hidden_dropout,
                                       config,
                                       self.num_tokentypes)
            self._embedding_key = 'embedding'

        # Rotary positional embeddings
        self.use_rotary_position_embeddings = \
            args.use_rotary_position_embeddings
        if args.use_rotary_position_embeddings:
            self.seq_length = args.seq_length
            rotary_dim = args.hidden_size // args.num_attention_heads \
                if args.kv_channels is None else args.kv_channels

            if args.rotary_percent < 1.0:
                rotary_dim = int(rotary_dim * args.rotary_percent)

            # partial rotary embeddings, which is better than full rotary
            # Wang and Komatsuzaki et al
            # https://github.com/kingoflolz/mesh-transformer-jax/
            self.rotary_pos_emb = RotaryEmbedding(rotary_dim)

        # Encoder (usually set to True, False if part of an encoder-decoder
        # architecture and in encoder-only stage).
        if self.add_encoder:
            self.encoder = ParallelTransformer(
                self.init_method,
                output_layer_init_method,
                model_type=args.model_type if not args.retro_add_retriever \
                    else ModelType.retro_decoder,
                self_attn_mask_type=self.encoder_attn_mask_type,
                pre_process=self.pre_process,
                post_process=self.post_process,
            )
<<<<<<< HEAD
            self._retriever_key = 'retriever'
        else:
            self.retriever = None

        # Encoder (usually set to True, False if part of an encoder-decoder
        # architecture and in encoder-only stage).
        if self.add_encoder:
            if args.retro_add_retriever:
                self.encoder = ParallelRetroTransformer(
                    self.init_method,
                    output_layer_init_method,
                    self_attn_mask_type=self.encoder_attn_mask_type,
                    pre_process=self.pre_process,
                    post_process=self.post_process,
                    retriever=self.retriever,
                )
            else:
                self.encoder = ParallelTransformer(
                    config,
                    self_attn_mask_type=self.encoder_attn_mask_type,
                    pre_process=self.pre_process,
                    post_process=self.post_process,
                )
=======
>>>>>>> 08ef472e
            self._encoder_key = 'encoder'
        else:
            self.encoder = None

        # Decoder (usually set to False, True if part of an encoder-decoder
        # architecture and in decoder-only stage).
        if self.add_decoder:
            self.decoder = ParallelTransformer(
<<<<<<< HEAD
                config,
=======
                self.init_method,
                output_layer_init_method,
                model_type=args.model_type,
>>>>>>> 08ef472e
                layer_type=LayerType.decoder,
                self_attn_mask_type=self.decoder_attn_mask_type,
                pre_process=self.pre_process,
                post_process=self.post_process)
            self._decoder_key = 'decoder'
        else:
            self.decoder = None

        if self.post_process:
            # Pooler.
            if self.add_pooler:
                self.pooler = Pooler(self.hidden_size, self.init_method)
                self._pooler_key = 'pooler'

            if self.untie_embeddings_and_output_weights:
                self.output_layer = tensor_parallel.ColumnParallelLinear(
                    args.hidden_size,
                    args.padded_vocab_size,
                    bias=False, # Setting bias to False always to keep it consistent with embedding tying that also does not have a bias.
                    init_method=self.init_method,
                    use_cpu_initialization=args.use_cpu_initialization,
                    perform_initialization=args.perform_initialization)
                self._output_layer_key = 'output_layer'

    def set_input_tensor(self, input_tensor):
        """ See megatron.model.transformer.set_input_tensor()"""

        # This is usually handled in schedules.py but some inference code still
        # gives us non-lists or None
        if not isinstance(input_tensor, list):
            input_tensor = [input_tensor]

        if self.add_encoder and self.add_decoder:
            assert len(input_tensor) == 1, \
                'input_tensor should only be length 1 for stage with both encoder and decoder'
            self.encoder.set_input_tensor(input_tensor[0])
        elif self.add_encoder:
            assert len(input_tensor) == 1, \
                'input_tensor should only be length 1 for stage with only encoder'
            self.encoder.set_input_tensor(input_tensor[0])
        elif self.add_decoder:
            if len(input_tensor) == 2:
                self.decoder.set_input_tensor(input_tensor[0])
                self.encoder_hidden_state = input_tensor[1]
            elif len(input_tensor) == 1:
                self.decoder.set_input_tensor(None)
                self.encoder_hidden_state = input_tensor[0]
            else:
                raise Exception('input_tensor must have either length 1 or 2')
        else:
            raise Exception('Stage must have at least either encoder or decoder')

    def forward(self, enc_input_ids, enc_position_ids, enc_attn_mask,
                dec_input_ids=None, dec_position_ids=None, dec_attn_mask=None,
                retriever_input_ids=None,
                retriever_position_ids=None,
                retriever_attn_mask=None,
                enc_dec_attn_mask=None, tokentype_ids=None,
                inference_params=None,
                pooling_sequence_index=0,
                enc_hidden_states=None, output_enc_hidden=False):

        # Encoder embedding.
        if self.pre_process:
            encoder_input = self.embedding(enc_input_ids, enc_position_ids,
                                           tokentype_ids=tokentype_ids)
        else:
            encoder_input = None

        # Retriever embedding.
        if self.add_retriever and self.pre_process:
            retriever_input = self.embedding(retriever_input_ids,
                                             retriever_position_ids,
                                             tokentype_ids=tokentype_ids)
        else:
            retriever_input = None

        # Rotary positional embeddings
        rotary_pos_emb = None
        if self.use_rotary_position_embeddings:
            if inference_params is not None:
                rotary_pos_emb = \
                    self.rotary_pos_emb(inference_params.max_sequence_len)
            else:
                rotary_pos_emb = self.rotary_pos_emb(self.seq_length)

        # Run encoder.
        if enc_hidden_states is None:
            if self.encoder is not None:
                encoder_output = self.encoder(
                    encoder_input,
                    enc_attn_mask,
                    retriever_input=retriever_input,
                    retriever_attn_mask=retriever_attn_mask,
                    inference_params=inference_params,
                    rotary_pos_emb=rotary_pos_emb)
            else:
                encoder_output = self.encoder_hidden_state
        else:
            encoder_output = enc_hidden_states.to(encoder_input.dtype)

        if self.post_process:
            if self.add_pooler:
                pooled_output = self.pooler(encoder_output,
                                            pooling_sequence_index)

        # output_enc_hidden refers to when we just need the encoder's
        # output. For example, it is helpful to compute
        # similarity between two sequences by average pooling
        if not self.add_decoder or output_enc_hidden:
            if self.add_pooler and self.post_process:
                return encoder_output, pooled_output
            else:
                return encoder_output

        # Decoder embedding.
        if self.pre_process:
            decoder_input = self.embedding(dec_input_ids,
                                           dec_position_ids)
        else:
            decoder_input = None

        # Run decoder.
        decoder_output = self.decoder(
            decoder_input,
            dec_attn_mask,
            encoder_output=encoder_output,
            enc_dec_attn_mask=enc_dec_attn_mask,
            inference_params=inference_params,
            rotary_pos_emb=rotary_pos_emb)

        if self.add_pooler and self.post_process:
            return decoder_output, encoder_output, pooled_output
        else:
            return decoder_output, encoder_output

    def state_dict_for_save_checkpoint(self, prefix='', keep_vars=False):
        """For easy load."""

        state_dict_ = {}
        if self.pre_process:
            state_dict_[self._embedding_key] \
                = self.embedding.state_dict_for_save_checkpoint(prefix=prefix,
                                                                keep_vars=keep_vars)
        if self.add_encoder:
            state_dict_[self._encoder_key] \
                = self.encoder.state_dict_for_save_checkpoint(prefix=prefix,
                                                              keep_vars=keep_vars)
        if self.post_process:
            if self.add_pooler:
                state_dict_[self._pooler_key] \
                    = self.pooler.state_dict_for_save_checkpoint(prefix=prefix,
                                                                 keep_vars=keep_vars)
            if self.untie_embeddings_and_output_weights:
                state_dict_[self._output_layer_key] \
                    = self.output_layer.state_dict(prefix=prefix, keep_vars=keep_vars)

        if self.add_decoder:
            state_dict_[self._decoder_key] \
                = self.decoder.state_dict_for_save_checkpoint(prefix=prefix,
                                                              keep_vars=keep_vars)

        return state_dict_

    def load_state_dict(self, state_dict, strict=True):
        """Customized load."""

        # Embedding.
        if self.pre_process:
            if self._embedding_key in state_dict:
                state_dict_ = state_dict[self._embedding_key]
            else:
                # for backward compatibility.
                state_dict_ = {}
                for key in state_dict.keys():
                    if '_embeddings' in key:
                        state_dict_[key] = state_dict[key]
            self.embedding.load_state_dict(state_dict_, strict=strict)

        # Encoder.
        if self.add_encoder:
            if self._encoder_key in state_dict:
                state_dict_ = state_dict[self._encoder_key]
            # For backward compatibility.
            elif 'transformer' in state_dict:
                state_dict_ = state_dict['transformer']
            else:
                # For backward compatibility.
                state_dict_ = {}
                for key in state_dict.keys():
                    if 'transformer.' in key:
                        state_dict_[key.split('transformer.')[1]] = state_dict[key]

            # For backward compatibility.
            state_dict_self_attention = {}
            for key in state_dict_.keys():
                if '.attention.' in key:
                    state_dict_self_attention[key.replace(".attention.",
                        ".self_attention.")] = state_dict_[key]
                else:
                    state_dict_self_attention[key] = state_dict_[key]
            state_dict_ = state_dict_self_attention

            self.encoder.load_state_dict(state_dict_, strict=strict)

        # Pooler.
        if self.post_process:
            if self.add_pooler:
                assert 'pooler' in state_dict, \
                    'could not find data for pooler in the checkpoint'
                self.pooler.load_state_dict(state_dict[self._pooler_key],
                                            strict=strict)
            if self.untie_embeddings_and_output_weights:
                assert 'output_layer' in state_dict, \
                    'could not find data for output_layer in the checkpoint'
                self.output_layer.load_state_dict(state_dict[self._output_layer_key],
                                                  strict=strict)
        # Decoder.
        if self.add_decoder:
            assert 'decoder' in state_dict, \
                'could not find data for pooler in the checkpoint'
            self.decoder.load_state_dict(state_dict[self._decoder_key],
                                         strict=strict)<|MERGE_RESOLUTION|>--- conflicted
+++ resolved
@@ -377,40 +377,13 @@
         # architecture and in encoder-only stage).
         if self.add_encoder:
             self.encoder = ParallelTransformer(
-                self.init_method,
-                output_layer_init_method,
+                config,
                 model_type=args.model_type if not args.retro_add_retriever \
                     else ModelType.retro_decoder,
                 self_attn_mask_type=self.encoder_attn_mask_type,
                 pre_process=self.pre_process,
                 post_process=self.post_process,
             )
-<<<<<<< HEAD
-            self._retriever_key = 'retriever'
-        else:
-            self.retriever = None
-
-        # Encoder (usually set to True, False if part of an encoder-decoder
-        # architecture and in encoder-only stage).
-        if self.add_encoder:
-            if args.retro_add_retriever:
-                self.encoder = ParallelRetroTransformer(
-                    self.init_method,
-                    output_layer_init_method,
-                    self_attn_mask_type=self.encoder_attn_mask_type,
-                    pre_process=self.pre_process,
-                    post_process=self.post_process,
-                    retriever=self.retriever,
-                )
-            else:
-                self.encoder = ParallelTransformer(
-                    config,
-                    self_attn_mask_type=self.encoder_attn_mask_type,
-                    pre_process=self.pre_process,
-                    post_process=self.post_process,
-                )
-=======
->>>>>>> 08ef472e
             self._encoder_key = 'encoder'
         else:
             self.encoder = None
@@ -419,13 +392,8 @@
         # architecture and in decoder-only stage).
         if self.add_decoder:
             self.decoder = ParallelTransformer(
-<<<<<<< HEAD
                 config,
-=======
-                self.init_method,
-                output_layer_init_method,
                 model_type=args.model_type,
->>>>>>> 08ef472e
                 layer_type=LayerType.decoder,
                 self_attn_mask_type=self.decoder_attn_mask_type,
                 pre_process=self.pre_process,
