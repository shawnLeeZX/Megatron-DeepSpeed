# Copyright (c) 2022, NVIDIA CORPORATION. All rights reserved.

"""Megatron tokenizers."""

from abc import ABC
from abc import abstractmethod

from transformers import AutoTokenizer
from .bert_tokenization import FullTokenizer as FullBertTokenizer
from .gpt2_tokenization import GPT2Tokenizer
def build_tokenizer(args):
    """Initialize tokenizer."""
    if args.rank == 0:
        print('> building {} tokenizer ...'.format(args.tokenizer_type),
              flush=True)

    # Select and instantiate the tokenizer.
    if args.tokenizer_type == 'BertWordPieceLowerCase':
        assert args.vocab_file is not None
        tokenizer = _BertWordPieceTokenizer(vocab_file=args.vocab_file,
                                            lower_case=True,
                                            vocab_extra_ids=args.vocab_extra_ids)
    elif args.tokenizer_type == 'BertWordPieceCase':
        assert args.vocab_file is not None
        tokenizer = _BertWordPieceTokenizer(vocab_file=args.vocab_file,
                                            lower_case=False,
                                            vocab_extra_ids=args.vocab_extra_ids)
    elif args.tokenizer_type == 'GPT2BPETokenizer':
        assert args.vocab_file is not None
        assert args.merge_file is not None
        tokenizer = _GPT2BPETokenizer(args.vocab_file, args.merge_file)
    elif args.tokenizer_type == 'SentencePieceTokenizer':
        assert args.tokenizer_model is not None
        tokenizer = _SentencePieceTokenizer(args.tokenizer_model, vocab_extra_ids=args.vocab_extra_ids)
    elif args.tokenizer_type == 'GPTSentencePieceTokenizer':
        assert args.tokenizer_model is not None
        tokenizer = _GPTSentencePieceTokenizer(args.tokenizer_model)
    elif args.tokenizer_type == 'NullTokenizer':
        assert args.vocab_size is not None
        tokenizer = _NullTokenizer(args.vocab_size)
    elif args.tokenizer_type == 'HFTokenizer':
        assert args.tokenizer_model is not None
<<<<<<< HEAD
        tokenizer = _HFTokenizer(args.tokenizer_model,args.seq_length)
=======
        tokenizer = _HFTokenizer(args.tokenizer_model)
>>>>>>> 71e8407c
    else:
        raise NotImplementedError('{} tokenizer is not '
                                  'implemented.'.format(args.tokenizer_type))
    
    # Add vocab size.
    args.padded_vocab_size = _vocab_size_with_padding(tokenizer.vocab_size,
                                                      args)

    return tokenizer


def _vocab_size_with_padding(orig_vocab_size, args):
    """Pad vocab size so it is divisible by model parallel size and
    still having GPU friendly size."""

    after = orig_vocab_size
    multiple = args.make_vocab_size_divisible_by * \
        args.tensor_model_parallel_size
    while (after % multiple) != 0:
        after += 1
    if args.rank == 0:
        print(' > padded vocab (size: {}) with {} dummy tokens '
              '(new size: {})'.format(
                  orig_vocab_size, after - orig_vocab_size, after), flush=True)
    return after


class AbstractTokenizer(ABC):
    """Abstract class for tokenizer."""

    def __init__(self, name):
        self.name = name
        super().__init__()

    @property
    @abstractmethod
    def vocab_size(self):
        pass

    @property
    @abstractmethod
    def vocab(self):
        """Dictionary from vocab text token to id token."""
        pass

    @property
    @abstractmethod
    def inv_vocab(self):
        """Dictionary from vocab id token to text token."""
        pass

    @abstractmethod
    def tokenize(self, text):
        pass

    def detokenize(self, token_ids):
        raise NotImplementedError('detokenizer is not implemented for {} '
                                  'tokenizer'.format(self.name))

    @property
    def cls(self):
        raise NotImplementedError('CLS is not provided for {} '
                                  'tokenizer'.format(self.name))

    @property
    def sep(self):
        raise NotImplementedError('SEP is not provided for {} '
                                  'tokenizer'.format(self.name))

    @property
    def pad(self):
        raise NotImplementedError('PAD is not provided for {} '
                                  'tokenizer'.format(self.name))

    @property
    def eod(self):
        raise NotImplementedError('EOD is not provided for {} '
                                  'tokenizer'.format(self.name))

    @property
    def mask(self):
        raise NotImplementedError('MASK is not provided for {} '
                                  'tokenizer'.format(self.name))


class _BertWordPieceTokenizer(AbstractTokenizer):
    """Original BERT wordpiece tokenizer."""

    def __init__(self, vocab_file, lower_case=True, vocab_extra_ids=0):
        if lower_case:
            name = 'BERT Lower Case'
        else:
            name = 'BERT Upper Case'
        super().__init__(name)
        self.tokenizer = FullBertTokenizer(vocab_file, do_lower_case=lower_case)
        self.cls_id = self.tokenizer.vocab['[CLS]']
        self.sep_id = self.tokenizer.vocab['[SEP]']
        self.pad_id = self.tokenizer.vocab['[PAD]']
        self.mask_id = self.tokenizer.vocab['[MASK]']
        self._additional_special_tokens = []

        # (dsachan) Add BOS and EOS tokens
        SPECIAL_TOKENS = {'eos_token': '[EOS]',
                          'bos_token': '[BOS]'}
        self._bos_token = '[BOS]'
        self.add_token(self._bos_token)
        self._bos_token_id = self.vocab.get(self._bos_token)

        self._eos_token = '[EOS]'
        self.add_token(self._eos_token)
        self._eos_token_id = self.vocab.get(self._eos_token)

        # (dsachan) Add additional special tokens
        # These can be used as sentinel tokens in T5 model inputs
        additional_special_tokens = []
        additional_special_tokens.extend(
            ["<extra_id_{}>".format(i) for i in range(vocab_extra_ids)])
        self.add_additional_special_tokens(additional_special_tokens)

    def add_token(self, token):
        if token not in self.vocab:
            self.inv_vocab[self.vocab_size] = token
            # self.vocab_size comes from len(vocab)
            # and it will increase as we add elements
            self.vocab[token] = self.vocab_size

    def add_additional_special_tokens(self, tokens_list):
        setattr(self, "additional_special_tokens", tokens_list)
        for value in tokens_list:
            self.add_token(value)

    @property
    def vocab_size(self):
        return self.tokenizer.vocab_size()

    @property
    def vocab(self):
        return self.tokenizer.vocab

    @property
    def inv_vocab(self):
        return self.tokenizer.inv_vocab

    def tokenize(self, text):
        text_tokens = self.tokenizer.tokenize(text)
        return self.tokenizer.convert_tokens_to_ids(text_tokens)

    def decode(self, ids):
        tokens = self.tokenizer.convert_ids_to_tokens(ids)
        return self.tokenizer.convert_tokens_to_string(tokens)

    def decode_token_ids(self, token_ids):
        tokens = self.tokenizer.convert_ids_to_tokens(token_ids)
        exclude_list = ['[PAD]', '[CLS]']
        non_pads = [t for t in tokens if t not in exclude_list]

        result = ""
        for s in non_pads:
            if s.startswith("##"):
                result += s[2:]
            else:
                result += " " + s

        return result

    @property
    def cls(self):
        return self.cls_id

    @property
    def sep(self):
        return self.sep_id

    @property
    def pad(self):
        return self.pad_id

    @property
    def mask(self):
        return self.mask_id

    @property
    def bos_token(self):
        """ Beginning of sentence token id """
        return self._bos_token

    @property
    def eos_token(self):
        """ End of sentence token id """
        return self._eos_token

    @property
    def additional_special_tokens(self):
        """ All the additional special tokens you may want to use (list of strings)."""
        return self._additional_special_tokens

    @property
    def bos_token_id(self):
        """ Id of the beginning of sentence token in the vocabulary."""
        return self._bos_token_id

    @property
    def eos_token_id(self):
        """ Id of the end of sentence token in the vocabulary."""
        return self._eos_token_id

    @property
    def additional_special_tokens_ids(self):
        """ Ids of all the additional special tokens in the vocabulary (list of integers)."""
        return [self.vocab.get(token) for token in self._additional_special_tokens]

    @additional_special_tokens.setter
    def additional_special_tokens(self, value):
        self._additional_special_tokens = value


class _GPT2BPETokenizer(AbstractTokenizer):
    """Original GPT2 BPE tokenizer."""

    def __init__(self, vocab_file, merge_file):
        name = 'GPT2 BPE'
        super().__init__(name)

        self.tokenizer = GPT2Tokenizer(vocab_file, merge_file, errors='replace',
                                       special_tokens=[], max_len=None)
        self.eod_id = self.tokenizer.encoder['<|endoftext|>']

    @property
    def vocab_size(self):
        return len(self.tokenizer.encoder)

    @property
    def vocab(self):
        return self.tokenizer.encoder

    @property
    def inv_vocab(self):
        return self.tokenizer.decoder

    def tokenize(self, text):
        return self.tokenizer.encode(text)

    def detokenize(self, token_ids):
        return self.tokenizer.decode(token_ids)

    @property
    def eod(self):
        return self.eod_id


class _SentencePieceTokenizer(AbstractTokenizer):
    """SentencePieceTokenizer-Megatron wrapper"""

    def __init__(self, model_file, vocab_extra_ids=0):
        name = 'SentencePieceTokenizer'
        super().__init__(name)

        import sentencepiece
        self.tokenizer = sentencepiece.SentencePieceProcessor(model_file=model_file)
        self._initalize(vocab_extra_ids)

    def _populate_vocab(self):
        self._vocab = {}
        self._inv_vocab = {}

        for i in range(len(self.tokenizer)):
            t = self.tokenizer.id_to_piece(i)
            self._inv_vocab[i] = t
            self._vocab[t] = i

    def _initalize(self, vocab_extra_ids):
        self._populate_vocab()
        self._special_tokens = {}
        self._inv_special_tokens = {}

        self._t5_tokens = []

        def _add_special_token(t):
            if t not in self._vocab:
                next_id = len(self._vocab)
                self._vocab[t] = next_id
                self._inv_vocab[next_id] = t
            self._special_tokens[t] = self._vocab[t]
            self._inv_special_tokens[self._vocab[t]] = t

        _add_special_token('<CLS>')
        self._cls_id = self._vocab['<CLS>']
        _add_special_token('<SEP>')
        self._sep_id = self._vocab['<SEP>']
        _add_special_token('<EOD>')
        self._eod_id = self._vocab['<EOD>']
        _add_special_token('<MASK>')
        self._mask_id = self._vocab['<MASK>']

        pad_id = self.tokenizer.pad_id()
        try:
            pad_token = self.tokenizer.id_to_piece(pad_id)
        except IndexError:
            pad_token = '<PAD>'
        _add_special_token(pad_token)
        self._pad_id = self._vocab[pad_token]

        bos_id = self.tokenizer.bos_id()
        try:
            bos_token = self.tokenizer.id_to_piece(bos_id)
        except IndexError:
            bos_token = '<BOS>'
        _add_special_token(bos_token)
        self._bos_id = self._vocab[bos_token]

        eos_id = self.tokenizer.eos_id()
        try:
            eos_token = self.tokenizer.id_to_piece(eos_id)
        except IndexError:
            eos_token = '<EOS>'
        _add_special_token(eos_token)
        self._eos_id = self._vocab[eos_token]

        for i in range(vocab_extra_ids):
            t = "<extra_id_{}>".format(i)
            _add_special_token(t)
            self._t5_tokens += [t]

    @property
    def vocab_size(self):
        return len(self._vocab)

    @property
    def vocab(self):
        return self._vocab

    @property
    def inv_vocab(self):
        return self._inv_vocab

    @property
    def decoder(self):
        return self._inv_vocab

    @property
    def encoder(self):
        return self._vocab

    # From:
    # https://github.com/NVIDIA/NeMo/blob/c8fa217e811d60d11d014827c7f3845ff6c99ae7/nemo/collections/common/tokenizers/sentencepiece_tokenizer.py#L89
    def tokenize(self, text):
        ids = []
        idx = 0

        while 1:
            indices = {}
            for token in self._special_tokens:
                try:
                    indices[token] = text[idx:].index(token)
                except ValueError:
                    continue
            if len(indices) == 0:
                break

            next_token = min(indices, key=indices.get)
            next_idx = idx + indices[next_token]

            ids.extend(self.tokenizer.encode_as_ids(text[idx:next_idx]))
            ids.append(self._special_tokens[next_token])
            idx = next_idx + len(next_token)

        ids.extend(self.tokenizer.encode_as_ids(text[idx:]))
        return ids

    # From:
    # https://github.com/NVIDIA/NeMo/blob/c8fa217e811d60d11d014827c7f3845ff6c99ae7/nemo/collections/common/tokenizers/sentencepiece_tokenizer.py#L125
    def detokenize(self, ids):
        text = ""
        last_i = 0

        for i, id in enumerate(ids):
            if id in self._inv_special_tokens:
                text += self.tokenizer.decode_ids(ids[last_i:i]) + " "
                text += self._inv_special_tokens[id] + " "
                last_i = i + 1

        text += self.tokenizer.decode_ids(ids[last_i:])
        return text

    @property
    def cls(self):
        return self._cls_id

    @property
    def sep(self):
        return self._sep_id

    @property
    def pad(self):
        return self._pad_id

    @property
    def bos_token_id(self):
        return self._bos_id

    @property
    def bos(self):
        return self._bos_id

    @property
    def eod(self):
        return self._eod_id

    @property
    def eos_token_id(self):
        return self._eos_id

    @property
    def eos(self):
        return self._eos_id

    @property
    def mask(self):
        return self._mask_id

    @property
    def additional_special_tokens_ids(self):
        return [self.vocab[k] for k in self._t5_tokens]

class _GPTSentencePieceTokenizer(_SentencePieceTokenizer):
    """SentencePieceTokenizer-Megatron wrapper"""

    def __init__(self, model_file,):
        super().__init__(model_file, vocab_extra_ids=0)

    def _initalize(self, vocab_extra_ids):
        self._populate_vocab()

        self._pad_id = self.tokenizer.pad_id()
        self._bos_id = self.tokenizer.bos_id()
        self._eos_id = self.tokenizer.eos_id()

    def tokenize(self, text):
        return self.tokenizer.encode_as_ids(text)

    def detokenize(self, ids):
        return self.tokenizer.decode_ids(ids)

    @property
    def cls(self):
        return -1

    @property
    def sep(self):
        return -1

    @property
    def mask(self):
        return -1

    @property
    def eod(self):
        return self._eos_id

    @property
    def additional_special_tokens_ids(self):
        return None

class _NullTokenizer:
    def __init__(self, vocab_size):
        vocab_size = int(vocab_size)
        self._eos_id = vocab_size
        self.vocab_size = vocab_size+1

    def tokenize(self, text):
        return [int(x) for x in text.split(' ')]

    def detokenize(self, ids):
        text = [str(x) for x in ids]
        return ' '.join(text)

    @property
    def cls(self):
        return -1

    @property
    def sep(self):
        return -1

    @property
    def mask(self):
        return -1

    @property
    def eod(self):
        return self._eos_id

    @property
    def additional_special_tokens_ids(self):
        return None


class _HFTokenizer(AbstractTokenizer):
    """HF Tokenizer"""
<<<<<<< HEAD
    def __init__(self, tokenizer_name_or_path,max_seq_len):
        name = tokenizer_name_or_path
        super().__init__(name)
        self.tokenizer = AutoTokenizer.from_pretrained(tokenizer_name_or_path,padding_side="right",use_fast=False)
        
        DEFAULT_PAD_TOKEN = "[PAD]"
        DEFAULT_EOS_TOKEN = "</s>"
        DEFAULT_BOS_TOKEN = "<s>"
        DEFAULT_UNK_TOKEN = "<unk>"
        special_tokens_dict = dict()
        if self.tokenizer.pad_token is None:
            special_tokens_dict["pad_token"] = DEFAULT_PAD_TOKEN
        if self.tokenizer.eos_token is None:
            special_tokens_dict["eos_token"] = DEFAULT_EOS_TOKEN
        if self.tokenizer.bos_token is None:
            special_tokens_dict["bos_token"] = DEFAULT_BOS_TOKEN
        if self.tokenizer.unk_token is None:
            special_tokens_dict["unk_token"] = DEFAULT_UNK_TOKEN
        self.tokenizer.add_special_tokens(special_tokens_dict)
        # if self.tokenizer.pad_token == None:
        #     self.tokenizer.pad_token= "[PAD]"
        self.tokenizer.model_max_length = max_seq_len
=======
    def __init__(self, tokenizer_name_or_path):
        name = tokenizer_name_or_path
        super().__init__(name)
        self.tokenizer = AutoTokenizer.from_pretrained(tokenizer_name_or_path)
>>>>>>> 71e8407c
        self.encoder = self.tokenizer.get_vocab()
        self.decoder = {v: k for k, v in self.encoder.items()}

    @property
    def vocab_size(self):
        return self.tokenizer.vocab_size

    @property
    def vocab(self):
        return self.encoder

    @property
    def inv_vocab(self):
        return self.decoder

    def tokenize(self, text):
        return self.tokenizer.encode(text)

    def detokenize(self, token_ids):
        return self.tokenizer.decode(token_ids)

    @property
    def bos(self):
        return self.bos_token_id

    @property
    def bos_token_id(self):
        candidate = self.tokenizer.eos_token_id
        return self._check_token_candidate(candidate)

    @property
    def cls(self):
        candidate = self.tokenizer.cls_token_id
        return self._check_token_candidate(candidate)

    @property
    def sep(self):
        candidate = self.tokenizer.sep_token_id
        return self._check_token_candidate(candidate)

    @property
    def pad(self):
        candidate = self.tokenizer.pad_token_id
        return self._check_token_candidate(candidate)

    @property
    def eod(self):
        candidate = self.tokenizer.eos_token_id
        return self._check_token_candidate(candidate)

    @property
    def eos(self):
        return self.eos_token_id

    @property
    def eos_token_id(self):
        candidate = self.tokenizer.eos_token_id
        return self._check_token_candidate(candidate)

    @property
    def mask(self):
        candidate = self.tokenizer.mask_token_id
        return self._check_token_candidate(candidate)

    @property
    def additional_special_tokens_ids(self):
        return self.tokenizer.additional_special_tokens_ids

    @staticmethod
    def _check_token_candidate(candidate):
        """Checks whether the candidate is None or not, and raises an exception if it is."""
        if candidate is None:
            raise AttributeError("Requested token doesn't exist in current tokenizer")
        return candidate<|MERGE_RESOLUTION|>--- conflicted
+++ resolved
@@ -40,11 +40,7 @@
         tokenizer = _NullTokenizer(args.vocab_size)
     elif args.tokenizer_type == 'HFTokenizer':
         assert args.tokenizer_model is not None
-<<<<<<< HEAD
         tokenizer = _HFTokenizer(args.tokenizer_model,args.seq_length)
-=======
-        tokenizer = _HFTokenizer(args.tokenizer_model)
->>>>>>> 71e8407c
     else:
         raise NotImplementedError('{} tokenizer is not '
                                   'implemented.'.format(args.tokenizer_type))
@@ -544,7 +540,6 @@
 
 class _HFTokenizer(AbstractTokenizer):
     """HF Tokenizer"""
-<<<<<<< HEAD
     def __init__(self, tokenizer_name_or_path,max_seq_len):
         name = tokenizer_name_or_path
         super().__init__(name)
@@ -567,12 +562,6 @@
         # if self.tokenizer.pad_token == None:
         #     self.tokenizer.pad_token= "[PAD]"
         self.tokenizer.model_max_length = max_seq_len
-=======
-    def __init__(self, tokenizer_name_or_path):
-        name = tokenizer_name_or_path
-        super().__init__(name)
-        self.tokenizer = AutoTokenizer.from_pretrained(tokenizer_name_or_path)
->>>>>>> 71e8407c
         self.encoder = self.tokenizer.get_vocab()
         self.decoder = {v: k for k, v in self.encoder.items()}
 
